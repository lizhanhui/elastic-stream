use std::{rc::Rc, time::Duration};

use model::{range_criteria::RangeCriteria, request::Request};
use slog::{error, trace, warn, Logger};
use tokio::{
    sync::{mpsc, oneshot},
    time,
};

use super::{config::ClientConfig, response};
use crate::error::ListRangeError;

pub struct PlacementClient {
    pub(crate) tx: mpsc::UnboundedSender<(Request, oneshot::Sender<response::Response>)>,
    pub(crate) log: Logger,
    pub(crate) config: Rc<ClientConfig>,
}

impl PlacementClient {
    pub async fn list_range(
        &self,
        stream_id: Option<i64>,
        timeout: Duration,
    ) -> Result<response::Response, ListRangeError> {
        trace!(self.log, "list_range"; "stream-id" => stream_id);
        let (tx, rx) = oneshot::channel();
        let criteria = if let Some(stream_id) = stream_id {
            RangeCriteria::StreamId(stream_id)
        } else if let Some(ref data_node) = self.config.data_node {
            RangeCriteria::DataNode(data_node.clone())
        } else {
            return Err(ListRangeError::BadArguments(
                "Either stream_id or data-node is required to list range".to_owned(),
            ));
        };

        let request = Request::ListRanges {
            timeout: Duration::from_secs(3),
            criteria: vec![criteria],
        };
        self.tx.send((request, tx)).map_err(|e| {
            error!(self.log, "Failed to forward request. Cause: {:?}", e; "struct" => "Client");
            ListRangeError::Internal
        })?;
        trace!(self.log, "Request forwarded"; "struct" => "Client");

        time::timeout(timeout, rx).await.map_err(|elapsed| {
            warn!(self.log, "Timeout when list range. {}", elapsed);
            ListRangeError::Timeout
        })?.map_err(|e| {
            error!(
                self.log,
                "Failed to receive response from broken channel. Cause: {:?}", e; "struct" => "Client"
            );
            ListRangeError::Internal
        })
    }
}

#[cfg(test)]
mod tests {
    use std::time::Duration;

    use slog::trace;
    use test_util::{run_listener, terminal_logger};

    use crate::{client::response, error::ListRangeError, PlacementClientBuilder};

    #[test]
    fn test_list_range() -> Result<(), ListRangeError> {
        tokio_uring::start(async {
            let log = terminal_logger();
            let port = run_listener(log.clone()).await;
            let addr = format!("dns:localhost:{}", port);
            let client = PlacementClientBuilder::new(&addr)
                .set_log(log.clone())
                .build()
                .await
                .map_err(|_e| ListRangeError::Internal)?;

            let timeout = Duration::from_secs(10);

            for i in 0..3 {
<<<<<<< HEAD
                let result = client.list_range(i as i64, timeout).await.unwrap();
                if let response::Response::ListRange { ref ranges, .. } = result {
                    assert!(ranges.is_some(), "Should have got some ranges");
                    if let Some(ranges) = ranges {
                        assert_eq!(false, ranges.is_empty(), "Test server should have fed some mocking ranges");
=======
                let result = client.list_range(Some(i as i64), timeout).await.unwrap();
                if let response::Response::ListRange { ref ranges, .. } = result {
                    assert!(ranges.is_some(), "Should have got some ranges");
                    if let Some(ranges) = ranges {
                        assert_eq!(
                            false,
                            ranges.is_empty(),
                            "Test server should have fed some mocking ranges"
                        );
                        for range in ranges.iter() {
                            trace!(log, "{}", range)
                        }
>>>>>>> e7487ce9
                    }
                } else {
                    panic!("Incorrect response enum variant");
                }
            }

            Ok(())
        })
    }
}<|MERGE_RESOLUTION|>--- conflicted
+++ resolved
@@ -81,13 +81,6 @@
             let timeout = Duration::from_secs(10);
 
             for i in 0..3 {
-<<<<<<< HEAD
-                let result = client.list_range(i as i64, timeout).await.unwrap();
-                if let response::Response::ListRange { ref ranges, .. } = result {
-                    assert!(ranges.is_some(), "Should have got some ranges");
-                    if let Some(ranges) = ranges {
-                        assert_eq!(false, ranges.is_empty(), "Test server should have fed some mocking ranges");
-=======
                 let result = client.list_range(Some(i as i64), timeout).await.unwrap();
                 if let response::Response::ListRange { ref ranges, .. } = result {
                     assert!(ranges.is_some(), "Should have got some ranges");
@@ -100,7 +93,6 @@
                         for range in ranges.iter() {
                             trace!(log, "{}", range)
                         }
->>>>>>> e7487ce9
                     }
                 } else {
                     panic!("Incorrect response enum variant");
