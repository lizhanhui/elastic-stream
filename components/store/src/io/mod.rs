--- conflicted
+++ resolved
@@ -329,121 +329,8 @@
         Ok(())
     }
 
-<<<<<<< HEAD
     fn recover(&mut self, offset: u64) -> Result<(), StoreError> {
         let pos = self.wal.recover(offset)?;
-=======
-    /// Return whether we have reached end of the WAL
-    fn scan_record(&self, segment: &mut LogSegmentFile, pos: &mut u64) -> Result<bool, StoreError> {
-        let mut file_pos = *pos - segment.offset;
-        let file = OpenOptions::new()
-            .read(true)
-            .custom_flags(libc::O_NOATIME)
-            .open(segment.path.to_owned())?;
-
-        let mut meta_buf = [0; 4];
-
-        let mut buf = bytes::BytesMut::new();
-        let mut last_found = false;
-        // Find the last continuous record
-        loop {
-            file.read_exact_at(&mut meta_buf, file_pos)?;
-            file_pos += 4;
-            let crc = u32::from_be_bytes(meta_buf);
-
-            file.read_exact_at(&mut meta_buf, file_pos)?;
-            file_pos += 4;
-            let len_type = u32::from_be_bytes(meta_buf);
-            let len = (len_type >> 8) as usize;
-
-            // Verify the parsed `len` makes sense.
-            if file_pos + len as u64 > segment.size {
-                info!(
-                    self.log,
-                    "Got an invalid record length: `{}`. Stop scanning WAL", len
-                );
-                last_found = true;
-                break;
-            }
-
-            let record_type = (len_type & 0xFF) as u8;
-            if let Ok(t) = RecordType::try_from(record_type) {
-                match t {
-                    RecordType::Zero => {
-                        // TODO: validate CRC for Padding?
-                        // Padding
-                        file_pos += len as u64;
-                        // Should have reached EOF
-                        debug_assert_eq!(segment.size, file_pos);
-
-                        segment.written = segment.size;
-                        segment.status = Status::Read;
-                        info!(self.log, "Reached EOF of {}", segment.path);
-                    }
-                    RecordType::Full => {
-                        // Full record
-                        buf.resize(len, 0);
-                        file.read_exact_at(buf.as_mut(), file_pos)?;
-
-                        let ckm = CRC32C.checksum(buf.as_ref());
-                        if ckm != crc {
-                            segment.written = file_pos - 4 - 4;
-                            segment.status = Status::ReadWrite;
-                            info!(self.log, "Found a record failing CRC32c. Expecting: `{:#08x}`, Actual: `{:#08x}`", crc, ckm);
-                            last_found = true;
-                            break;
-                        }
-
-                        file_pos += len as u64;
-                    }
-                    RecordType::First => {
-                        unimplemented!("Support of RecordType::First not implemented")
-                    }
-                    RecordType::Middle => {
-                        unimplemented!("Support of RecordType::Middle not implemented")
-                    }
-                    RecordType::Last => {
-                        unimplemented!("Support of RecordType::Last not implemented")
-                    }
-                }
-            } else {
-                last_found = true;
-                break;
-            }
-
-            buf.resize(len, 0);
-        }
-        *pos = segment.offset + file_pos;
-        Ok(last_found)
-    }
-
-    fn recover(&mut self, offset: u64) -> Result<(), StoreError> {
-        let mut pos = offset;
-        let log = self.log.clone();
-        info!(log, "Start to recover WAL segment files");
-        let mut need_scan = true;
-        for segment in unsafe { &mut *self.segments.get() } {
-            if segment.offset + segment.size <= offset {
-                segment.status = Status::Read;
-                segment.written = segment.size;
-                debug!(log, "Mark {} as read-only", segment.path);
-                continue;
-            }
-
-            if !need_scan {
-                segment.written = 0;
-                segment.status = Status::ReadWrite;
-                debug!(log, "Mark {} as read-write", segment.path);
-                continue;
-            }
-
-            if self.scan_record(segment, &mut pos)? {
-                need_scan = false;
-                info!(log, "Recovery completed at `{}`", pos);
-            }
-        }
-        info!(log, "Recovery of WAL segment files completed");
->>>>>>> d3769d24
 
         // Reset offset of write buffer
         self.buf_writer.get_mut().offset(pos);
@@ -559,38 +446,7 @@
             })
             .filter(|n| *n > 0)
             .collect();
-<<<<<<< HEAD
         self.wal.calculate_write_buffers(&mut requirement)
-=======
-        let mut size = 0;
-        unsafe { &mut *self.segments.get() }
-            .iter()
-            .rev()
-            .filter(|segment| !segment.is_full())
-            .rev()
-            .for_each(|segment| {
-                if requirement.is_empty() {
-                    return;
-                }
-                let remaining = segment.remaining() as usize;
-                while let Some(n) = requirement.front() {
-                    if size + n + segment::FOOTER_LENGTH as usize > remaining {
-                        write_buf_list.push(remaining);
-                        size = 0;
-                        return;
-                    } else {
-                        size += n;
-                        requirement.pop_front();
-                    }
-                }
-
-                if size > 0 {
-                    write_buf_list.push(size);
-                    size = 0;
-                }
-            });
-        write_buf_list
->>>>>>> d3769d24
     }
 
     fn build_write_sqe(&mut self, entries: &mut Vec<squeue::Entry>) {
@@ -615,12 +471,8 @@
                             buf.offset + buf.capacity as u64 <= segment.offset + segment.size
                         );
                         let file_offset = buf.offset - segment.offset;
-<<<<<<< HEAD
-                        let sqe = opcode::Write::new(types::Fd(sd.fd), ptr, buf.write_pos() as u32)
-=======
                         // Note we have to write the whole page even if the page is partially filled.
                         let sqe = opcode::Write::new(types::Fd(fd), ptr, buf.capacity as u32)
->>>>>>> d3769d24
                             .offset64(file_offset as libc::off_t)
                             .build()
                             .user_data(self.tag);
@@ -1005,13 +857,7 @@
             if result < 0 {
                 error!(
                     log,
-<<<<<<< HEAD
-                    "Write to WAL range `[{}, {})` failed",
-                    ioc.buf.offset,
-                    ioc.buf.write_pos()
-=======
                     "Write to WAL range `[{}, {})` failed", state.buf.offset, state.buf.capacity
->>>>>>> d3769d24
                 );
                 return Err(StoreError::System(-result));
             } else {
@@ -1042,32 +888,22 @@
 
 #[cfg(test)]
 mod tests {
-<<<<<<< HEAD
-    use bytes::BytesMut;
-    use std::cell::RefCell;
-    use std::env;
-    use std::path::PathBuf;
-    use tokio::sync::oneshot;
-    use uuid::Uuid;
-
-    use super::task::{IoTask, WriteTask};
-
-    use crate::error::StoreError;
-    use crate::option::WalPath;
-=======
     use super::task::{IoTask, WriteTask};
     use crate::io::segment::LogSegmentFile;
     use crate::io::DEFAULT_LOG_SEGMENT_FILE_SIZE;
     use crate::{error::StoreError, io::segment::Status};
     use bytes::BytesMut;
     use std::cell::RefCell;
-    use std::error::Error;
-    use std::fs::{self, File};
-    use std::path::{Path, PathBuf};
+    use std::env;
+    use std::path::PathBuf;
     use tokio::sync::oneshot;
->>>>>>> d3769d24
-
-    fn create_io(store_dir: &Path) -> Result<super::IO, StoreError> {
+
+    use super::task::{IoTask, WriteTask};
+
+    use crate::error::StoreError;
+    use crate::option::WalPath;
+
+    fn create_io(wal_dir: WalPath) -> Result<super::IO, StoreError> {
         let mut options = super::Options::default();
         let logger = util::terminal_logger();
         let store_path = store_dir.join("rocksdb");
@@ -1094,103 +930,6 @@
     }
 
     #[test]
-<<<<<<< HEAD
-=======
-    fn test_load_wals() -> Result<(), StoreError> {
-        let log = util::terminal_logger();
-        let store_dir = random_store_dir()?;
-        let store_dir = store_dir.as_path();
-        let _store_dir_guard = util::DirectoryRemovalGuard::new(log, store_dir);
-
-        // Prepare log segment files
-        let wal_dir = store_dir.join("wal");
-        let wal_dir = wal_dir.as_path();
-        if !wal_dir.exists() {
-            fs::create_dir_all(wal_dir)?;
-        }
-
-        let files: Vec<_> = (0..10)
-            .into_iter()
-            .map(|i| {
-                let f = wal_dir.join(LogSegmentFile::format(i * 100));
-                File::create(f.as_path())
-            })
-            .flatten()
-            .collect();
-        assert_eq!(10, files.len());
-
-        let mut io = create_io(store_dir)?;
-        io.load_wal_segment_files()?;
-        assert_eq!(files.len(), io.segments.get_mut().len());
-        Ok(())
-    }
-
-    #[test]
-    fn test_alloc_segment() -> Result<(), StoreError> {
-        let log = util::terminal_logger();
-        let store_dir = random_store_dir()?;
-        let store_dir = store_dir.as_path();
-        let _store_dir_guard = util::DirectoryRemovalGuard::new(log, store_dir);
-        let mut io = create_io(store_dir)?;
-        io.alloc_segment()?;
-        assert_eq!(1, io.segments.get_mut().len());
-
-        io.alloc_segment()?;
-        assert_eq!(
-            DEFAULT_LOG_SEGMENT_FILE_SIZE,
-            io.segments.get_mut().get(1).unwrap().offset
-        );
-        Ok(())
-    }
-
-    #[test]
-    fn test_writable_segment_count() -> Result<(), StoreError> {
-        let log = util::terminal_logger();
-        let store_dir = random_store_dir()?;
-        let store_dir = store_dir.as_path();
-        let _store_dir_guard = util::DirectoryRemovalGuard::new(log, store_dir);
-        let mut io = create_io(store_dir)?;
-        io.alloc_segment()?;
-        assert_eq!(1, io.writable_segment_count());
-        io.alloc_segment()?;
-        assert_eq!(2, io.writable_segment_count());
-
-        io.segments.get_mut().front_mut().unwrap().status = Status::Read;
-        assert_eq!(1, io.writable_segment_count());
-
-        Ok(())
-    }
-
-    #[test]
-    fn test_segment_file_of() -> Result<(), StoreError> {
-        let log = util::terminal_logger();
-        let store_dir = random_store_dir()?;
-        let store_dir = store_dir.as_path();
-        let _store_dir_guard = util::DirectoryRemovalGuard::new(log, store_dir);
-        let mut io = create_io(store_dir)?;
-        io.alloc_segment()?;
-        io.alloc_segment()?;
-        assert_eq!(2, io.segments.get_mut().len());
-
-        // Ensure we can get the right
-        let segment = io
-            .segment_file_of(io.options.file_size - 1)
-            .ok_or(StoreError::AllocLogSegment)?;
-        assert_eq!(0, segment.offset);
-
-        let segment = io.segment_file_of(0).ok_or(StoreError::AllocLogSegment)?;
-        assert_eq!(0, segment.offset);
-
-        let segment = io
-            .segment_file_of(io.options.file_size)
-            .ok_or(StoreError::AllocLogSegment)?;
-        assert_eq!(io.options.file_size, segment.offset);
-
-        Ok(())
-    }
-
-    #[test]
->>>>>>> d3769d24
     fn test_receive_io_tasks() -> Result<(), StoreError> {
         let log = util::terminal_logger();
         let store_dir = random_store_dir()?;
@@ -1273,102 +1012,6 @@
     }
 
     #[test]
-<<<<<<< HEAD
-=======
-    fn test_delete_segments() -> Result<(), Box<dyn Error>> {
-        let log = util::terminal_logger();
-        let store_dir = random_store_dir()?;
-        let store_dir = store_dir.as_path();
-        let _store_dir_guard = util::DirectoryRemovalGuard::new(log, store_dir);
-        let mut io = create_io(store_dir)?;
-        io.alloc_segment()?;
-        assert_eq!(1, io.segments.get_mut().len());
-        let offsets = io
-            .segments
-            .get_mut()
-            .iter_mut()
-            .map(|segment| {
-                segment.status = Status::UnlinkAt;
-                segment.offset
-            })
-            .collect();
-        io.delete_segments(offsets);
-        assert_eq!(0, io.segments.get_mut().len());
-
-        Ok(())
-    }
-
-    #[test]
-    fn test_calculate_write_buffers() -> Result<(), StoreError> {
-        let log = util::terminal_logger();
-        let store_dir = random_store_dir()?;
-        let store_dir = store_dir.as_path();
-        let _store_dir_guard = util::DirectoryRemovalGuard::new(log, store_dir);
-        let mut io = create_io(store_dir)?;
-
-        (0..3)
-            .into_iter()
-            .map(|_| io.alloc_segment().err())
-            .flatten()
-            .count();
-        io.segments.get_mut().iter_mut().for_each(|segment| {
-            segment.status = Status::ReadWrite;
-        });
-
-        let len = 4096;
-        let mut buf = BytesMut::with_capacity(len);
-        buf.resize(len, 65);
-        let buf = buf.freeze();
-
-        (0..16).into_iter().for_each(|i| {
-            let (tx, _rx) = oneshot::channel();
-            io.pending_data_tasks.push_back(IoTask::Write(WriteTask {
-                stream_id: 0,
-                offset: i,
-                buffer: buf.clone(),
-                observer: tx,
-            }));
-        });
-
-        // Case when there are multiple writable log segment files
-        let buffers = io.calculate_write_buffers();
-        assert_eq!(1, buffers.len());
-        assert_eq!(Some(&65664), buffers.first());
-
-        // Case when the remaining of the first writable segment file can hold a record
-        let segment = io.segments.get_mut().front_mut().unwrap();
-        segment.written = segment.size - 4096 - 8 - crate::io::segment::FOOTER_LENGTH;
-        let buffers = io.calculate_write_buffers();
-        assert_eq!(2, buffers.len());
-        assert_eq!(Some(&4128), buffers.first());
-        assert_eq!(Some(&61560), buffers.iter().nth(1));
-
-        // Case when the last writable log segment file cannot hold a record
-        let segment = io.segments.get_mut().front_mut().unwrap();
-        segment.written = segment.size - 4096 - 4;
-        let buffers = io.calculate_write_buffers();
-        assert_eq!(2, buffers.len());
-        assert_eq!(Some(&4100), buffers.first());
-        assert_eq!(Some(&65664), buffers.iter().nth(1));
-
-        // Case when the is only one writable segment file and it cannot hold all records
-        io.segments.get_mut().iter_mut().for_each(|segment| {
-            segment.status = Status::Read;
-            segment.written = segment.size;
-        });
-        let segment = io.segments.get_mut().back_mut().unwrap();
-        segment.status = Status::ReadWrite;
-        segment.written = segment.size - 4096;
-
-        let buffers = io.calculate_write_buffers();
-        assert_eq!(1, buffers.len());
-        assert_eq!(Some(&4096), buffers.first());
-
-        Ok(())
-    }
-
-    #[test]
->>>>>>> d3769d24
     fn test_run() -> Result<(), StoreError> {
         let log = util::terminal_logger();
 
