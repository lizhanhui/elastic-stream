use std::{ffi::CString, fs, io::Cursor, path::Path, rc::Rc, sync::Arc};

use bytes::{Buf, BufMut, Bytes, BytesMut};
use model::range::{Range, StreamRange};
use rocksdb::{
    BlockBasedOptions, ColumnFamilyDescriptor, DBCompressionType, Direction, IteratorMode, Options,
    ReadOptions, WriteOptions, DB,
};
use slog::{error, info, warn, Logger};

use crate::error::StoreError;

use super::{record_handle::RecordHandle, MinOffset};

const INDEX_COLUMN_FAMILY: &str = "index";
const METADATA_COLUMN_FAMILY: &str = "metadata";

/// Key-value in metadata column family, flagging WAL offset, prior to which primary index are already built.
const WAL_CHECKPOINT: &str = "wal_checkpoint";

/// Representation of a range in metadata column family: {range-prefix: 1B}{stream_id:8B}{begin:8B} --> {status: 1B}[{end: 8B}].
///
/// If a range is sealed, its status is changed from `0` to `1` and logical `end` will be appended.
const RANGE_PREFIX: u8 = b'r';

pub(crate) struct Indexer {
    log: Logger,
    db: DB,
    write_opts: WriteOptions,
}

impl Indexer {
    fn build_index_column_family_options(
        log: Logger,
        min_offset: Arc<dyn MinOffset>,
    ) -> Result<Options, StoreError> {
        let mut index_cf_opts = Options::default();
        index_cf_opts.enable_statistics();
        index_cf_opts.set_write_buffer_size(128 * 1024 * 1024);
        index_cf_opts.set_max_write_buffer_number(4);
        index_cf_opts.set_compression_type(DBCompressionType::None);
        {
            // 128MiB block cache
            let cache = rocksdb::Cache::new_lru_cache(128 << 20)
                .map_err(|e| StoreError::RocksDB(e.into_string()))?;
            let mut table_opts = BlockBasedOptions::default();
            table_opts.set_block_cache(&cache);
            table_opts.set_block_size(128 << 10);
            index_cf_opts.set_block_based_table_factory(&table_opts);
        }

        let compaction_filter_name = CString::new("index-compaction-filter")
            .map_err(|e| StoreError::Internal("Failed to create CString".to_owned()))?;

        let index_compaction_filter_factory = super::compaction::IndexCompactionFilterFactory::new(
            log.clone(),
            compaction_filter_name,
            min_offset,
        );

        index_cf_opts.set_compaction_filter_factory(index_compaction_filter_factory);
        Ok(index_cf_opts)
    }

    pub(crate) fn new(
        log: Logger,
        path: &str,
        min_offset: Arc<dyn MinOffset>,
    ) -> Result<Self, StoreError> {
        let path = Path::new(path);
        if !path.exists() {
            info!(log, "Create directory: {:?}", path);
            fs::create_dir_all(path).map_err(|e| StoreError::IO(e))?;
        }

        let index_cf_opts = Self::build_index_column_family_options(log.clone(), min_offset)?;
        let index_cf = ColumnFamilyDescriptor::new(INDEX_COLUMN_FAMILY, index_cf_opts);

        let mut metadata_cf_opts = Options::default();
        metadata_cf_opts.enable_statistics();
        metadata_cf_opts.create_if_missing(true);
        metadata_cf_opts.optimize_for_point_lookup(16 << 20);
        let metadata_cf = ColumnFamilyDescriptor::new(METADATA_COLUMN_FAMILY, metadata_cf_opts);

        let mut db_opts = Options::default();
        db_opts.set_atomic_flush(true);
        db_opts.create_if_missing(true);
        db_opts.create_missing_column_families(true);
        db_opts.enable_statistics();
        db_opts.set_stats_dump_period_sec(10);
        db_opts.set_stats_persist_period_sec(10);
        // Threshold of all memtable across column families added in size
        db_opts.set_db_write_buffer_size(1024 * 1024 * 1024);
        db_opts.set_max_background_jobs(2);

        let mut write_opts = WriteOptions::default();
        write_opts.disable_wal(true);
        write_opts.set_sync(false);

        let db = DB::open_cf_descriptors(&db_opts, path, vec![index_cf, metadata_cf])
            .map_err(|e| StoreError::RocksDB(e.into_string()))?;

        Ok(Self {
            log,
            db,
            write_opts,
        })
    }

    ///
    /// # Arguments
    ///
    /// * `stream_id` - Stream Identifier
    /// * `offset` Logical offset within the stream, similar to row-id within a database table.
    /// * `handle` - Pointer to record in WAL.
    ///
    pub(crate) fn index(
        &self,
        stream_id: i64,
        offset: u64,
        handle: &RecordHandle,
    ) -> Result<(), StoreError> {
        match self.db.cf_handle(INDEX_COLUMN_FAMILY) {
            Some(cf) => {
                let mut key_buf = BytesMut::with_capacity(16);
                key_buf.put_i64(stream_id);
                key_buf.put_u64(offset);

                let mut value_buf = BytesMut::with_capacity(20);
                value_buf.put_u64(handle.wal_offset);
                let length_type = handle.len << 8;
                value_buf.put_u32(length_type);
                value_buf.put_u64(handle.hash);
                self.db
                    .put_cf_opt(cf, &key_buf[..], &value_buf[..], &self.write_opts)
                    .map_err(|e| StoreError::RocksDB(e.into_string()))
            }
            None => Err(StoreError::RocksDB("No column family".to_owned())),
        }
    }

    /// The specific offset is not guaranteed to exist,
    /// because it may have been compacted or point to a intermediate position of a record batch.
    /// So the `scan_record_handles_left_shift` will left shift the offset as a lower bound to scan the records
    pub(crate) fn scan_record_handles_left_shift(
        &self,
        stream_id: i64,
        offset: u64,
        batch_size: u32,
    ) -> Result<Option<Vec<RecordHandle>>, StoreError> {
        let left_key = self.retrieve_left_key(stream_id, offset)?;
        let left_key = left_key.unwrap_or(self.build_index_key(stream_id, offset));
        let mut read_opts = ReadOptions::default();
        read_opts.set_iterate_lower_bound(&left_key[..]);
        read_opts.set_iterate_upper_bound((stream_id + 1).to_be_bytes());

        self.scan_record_handles_from(read_opts, batch_size)
    }

    pub(crate) fn scan_record_handles(
        &self,
        stream_id: i64,
        offset: u64,
        batch_size: u32,
    ) -> Result<Option<Vec<RecordHandle>>, StoreError> {
        let mut read_opts = ReadOptions::default();
        let lower = self.build_index_key(stream_id, offset);
        read_opts.set_iterate_lower_bound(&lower[..]);
        read_opts.set_iterate_upper_bound((stream_id + 1).to_be_bytes());
        return self.scan_record_handles_from(read_opts, batch_size);
    }

    fn scan_record_handles_from(
        &self,
        read_opts: ReadOptions,
        batch_size: u32,
    ) -> Result<Option<Vec<RecordHandle>>, StoreError> {
        match self.db.cf_handle(INDEX_COLUMN_FAMILY) {
            Some(cf) => {
                let record_handles: Vec<_> = self
                    .db
                    .iterator_cf_opt(cf, read_opts, IteratorMode::Start)
                    .flatten()
                    .filter(|(k, v)| {
                        if v.len() < 8 + 4 {
                            warn!(
                                self.log,
                                "Got an invalid index entry: len(value) = {}",
                                v.len()
                            );
                        }
                        v.len() > 8 /* WAL offset */ + 4 /* length-type */
                    })
                    .map(|(_k, v)| {
                        let mut rdr = Cursor::new(&v[..]);
                        let offset = rdr.get_u64();
                        let length_type = rdr.get_u32();
                        let mut hash = 0;
                        if length_type & 0xFF == 0 {
                            hash = rdr.get_u64();
                        }
                        let len = length_type >> 8;
                        RecordHandle {
                            wal_offset: offset,
                            len,
                            hash,
                        }
                    })
                    .take(batch_size as usize)
                    .collect();

                if record_handles.is_empty() {
                    Ok(None)
                } else {
                    Ok(Some(record_handles))
                }
            }
            None => Err(StoreError::RocksDB(format!(
                "No column family: `{}`",
                INDEX_COLUMN_FAMILY
            ))),
        }
    }

    /// Returns WAL checkpoint offset.
    ///
    /// Note we can call this method as frequently as we need as all operation is memory
    pub(crate) fn get_wal_checkpoint(&self) -> Result<u64, StoreError> {
        if let Some(metadata_cf) = self.db.cf_handle(METADATA_COLUMN_FAMILY) {
            match self
                .db
                .get_cf(metadata_cf, WAL_CHECKPOINT)
                .map_err(|e| StoreError::RocksDB(e.into_string()))?
            {
                Some(value) => {
                    if value.len() < 8 {
                        error!(self.log, "Value of wal_checkpoint is corrupted. Expecting 8 bytes in big endian, actual: {:?}", value);
                        return Err(StoreError::DataCorrupted);
                    }
                    let mut cursor = Cursor::new(&value[..]);
                    Ok(cursor.get_u64())
                }
                None => {
                    info!(
                        self.log,
                        "No KV entry for wal_checkpoint yet. Default wal_checkpoint to 0"
                    );
                    Ok(0)
                }
            }
        } else {
            info!(
                self.log,
                "No column family metadata yet. Default wal_checkpoint to 0"
            );
            Ok(0)
        }
    }

    pub(crate) fn advance_wal_checkpoint(&mut self, offset: u64) -> Result<(), StoreError> {
        let cf = self
            .db
            .cf_handle(METADATA_COLUMN_FAMILY)
            .ok_or(StoreError::RocksDB(
                "Metadata should have been created as we have create_if_missing enabled".to_owned(),
            ))?;
        let mut buf = BytesMut::with_capacity(8);
        buf.put_u64(offset);
        self.db
            .put_cf_opt(cf, WAL_CHECKPOINT, &buf[..], &self.write_opts)
            .map_err(|e| StoreError::RocksDB(e.into_string()))
    }

    /// Flush record index in cache into RocksDB using atomic-flush.
    ///
    /// Normally, we do not have invoke this function as frequently as insertion of entry, mapping stream offset to WAL
    /// offset. Reason behind this that DB is having `AtomicFlush` enabled. As long as we put mapping entries first and
    /// then update checkpoint `offset` of WAL.
    ///
    /// Once a memtable is full and flushed to SST files, we can guarantee that all mapping entries prior to checkpoint
    /// `offset` of WAL are already persisted.
    ///
    /// To minimize the amount of WAL data to recover, for example, in case of planned reboot, we shall update checkpoint
    /// offset and invoke this method before stopping.
    pub(crate) fn flush(&self) -> Result<(), StoreError> {
        self.db
            .flush()
            .map_err(|e| StoreError::RocksDB(e.into_string()))
    }

    /// Compaction is synchronous and should execute in its own thread.
    pub(crate) fn compact(&self) {
        if let Some(cf) = self.db.cf_handle(INDEX_COLUMN_FAMILY) {
            self.db.compact_range_cf(cf, None::<&[u8]>, None::<&[u8]>);
        }
    }

    fn retrieve_max_key(&self, stream_id: i64) -> Result<Option<Bytes>, StoreError> {
        match self.db.cf_handle(INDEX_COLUMN_FAMILY) {
            Some(cf) => {
                let mut read_opts = ReadOptions::default();
                read_opts.set_iterate_lower_bound(stream_id.to_be_bytes());
                read_opts.set_iterate_upper_bound((stream_id + 1).to_be_bytes());
                let mut iter = self.db.iterator_cf_opt(cf, read_opts, IteratorMode::End);
                if let Some(result) = iter.next() {
                    let (max, _v) = result.map_err(|e| StoreError::RocksDB(e.into_string()))?;

                    Ok(Some(Bytes::from(max)))
                } else {
                    Ok(None)
                }
            }
            None => Err(StoreError::RocksDB(format!(
                "No column family: `{}`",
                INDEX_COLUMN_FAMILY
            ))),
        }
    }

    /// Returns the largest offset less than or equal to the given offset. The function follows the following rules:
    /// 1. `None` is returned if the specific offset < min offset or offset > max offset.
    /// 2. The current offset key is returned if it exists.
    /// 3. Otherwise, the left key is returned.
    fn retrieve_left_key(&self, stream_id: i64, offset: u64) -> Result<Option<Bytes>, StoreError> {
        let max_key = self.retrieve_max_key(stream_id)?;
        if let Some(max_key) = max_key {
            let max_offset = max_key.slice(8..).get_u64();
            if offset > max_offset {
                return Ok(None);
            }

            if offset == max_offset {
                return Ok(Some(max_key));
            }
        } else {
            return Ok(None);
        }

        match self.db.cf_handle(INDEX_COLUMN_FAMILY) {
            Some(cf) => {
                let mut read_opts = ReadOptions::default();
                // If the current offset has a key, return it.
                // So we add 1 to the offset to achieve this behavior.
                let lower = self.build_index_key(stream_id, offset + 1);
                read_opts.set_iterate_lower_bound(stream_id.to_be_bytes());
                read_opts.set_iterate_upper_bound(&lower[..]);

                // Reverse scan from the offset, find a lower key
                let mut reverse_itr = self.db.iterator_cf_opt(cf, read_opts, IteratorMode::End);
                let lower_entry = reverse_itr.next();

                if let Some(result) = lower_entry {
                    let (lower, _v) = result.map_err(|e| StoreError::RocksDB(e.into_string()))?;

                    Ok(Some(Bytes::from(lower)))
                } else {
                    Ok(None)
                }
            }
            None => Err(StoreError::RocksDB(format!(
                "No column family: `{}`",
                INDEX_COLUMN_FAMILY
            ))),
        }
    }

    fn build_index_key(&self, stream_id: i64, offset: u64) -> Bytes {
        let mut index_key = BytesMut::with_capacity(8 + 8);
        index_key.put_i64(stream_id);
        index_key.put_u64(offset);
        index_key.freeze()
    }
}

impl super::LocalRangeManager for Indexer {
    fn list_by_stream(&self, stream_id: i64) -> Result<Option<Vec<StreamRange>>, StoreError> {
        let mut prefix = BytesMut::with_capacity(9);
        prefix.put_u8(RANGE_PREFIX);
        prefix.put_i64(stream_id);

        if let Some(cf) = self.db.cf_handle(METADATA_COLUMN_FAMILY) {
            let mut read_opts = ReadOptions::default();
            read_opts.set_iterate_lower_bound(&prefix[..]);
            read_opts.set_prefix_same_as_start(true);
            let list = self
                .db
                .iterator_cf_opt(cf, read_opts, rocksdb::IteratorMode::Start)
                .flatten()
                .map_while(|(k, v)| {
                    if !k.starts_with(&prefix[..]) {
                        return None;
                    } else {
                        debug_assert_eq!(k.len(), 8 + 4 + 8 + 1);

                        let mut key_reader = Cursor::new(&k[..]);
                        let _prefix = key_reader.get_u8();
                        debug_assert_eq!(_prefix, RANGE_PREFIX);

                        let _stream_id = key_reader.get_i64();
                        debug_assert_eq!(stream_id, _stream_id);

                        let id = key_reader.get_i32();

                        let start = key_reader.get_u64();

                        if v.len() == 1 {
                            Some(StreamRange::new(stream_id, id, start, 0, None))
                        } else {
                            debug_assert_eq!(v.len(), 8 + 1);
                            let mut value_reader = Cursor::new(&v[..]);
                            let _status = value_reader.get_u8();
                            let end = value_reader.get_u64();
                            Some(StreamRange::new(stream_id, id, start, end, Some(end)))
                        }
                    }
                })
                .collect();
            Ok(Some(list))
        } else {
            Ok(None)
        }
    }

    fn list(&self) -> Result<Option<Vec<StreamRange>>, StoreError> {
        let mut prefix = BytesMut::with_capacity(1);
        prefix.put_u8(RANGE_PREFIX);

        if let Some(cf) = self.db.cf_handle(METADATA_COLUMN_FAMILY) {
            let mut read_opts = ReadOptions::default();
            read_opts.set_iterate_lower_bound(&prefix[..]);
            read_opts.set_prefix_same_as_start(true);
            let list = self
                .db
                .iterator_cf_opt(cf, read_opts, rocksdb::IteratorMode::Start)
                .flatten()
                .map_while(|(k, v)| {
                    if !k.starts_with(&prefix[..]) {
                        return None;
                    } else {
                        debug_assert_eq!(k.len(), 8 + 4 + 8 + 1);

                        let mut key_reader = Cursor::new(&k[..]);
                        let _prefix = key_reader.get_u8();
                        debug_assert_eq!(_prefix, RANGE_PREFIX);

                        let _stream_id = key_reader.get_i64();

                        let id = key_reader.get_i32();

                        let start = key_reader.get_u64();

                        if v.len() == 1 {
                            debug_assert_eq!(0, v[0]);
                            Some(StreamRange::new(_stream_id, id, start, 0, None))
                        } else {
                            debug_assert_eq!(v.len(), 8 + 1);
                            let mut value_reader = Cursor::new(&v[..]);
                            let _status = value_reader.get_u8();
                            debug_assert_eq!(1u8, _status);
                            let end = value_reader.get_u64();
                            Some(StreamRange::new(_stream_id, id, start, end, Some(end)))
                        }
                    }
                })
                .collect();
            Ok(Some(list))
        } else {
            Ok(None)
        }
    }

    fn seal(&self, stream_id: i64, range: &StreamRange) -> Result<(), StoreError> {
        debug_assert!(range.sealed(), "Range is not sealed yet");
        let end = range.end().ok_or(StoreError::Internal("".to_owned()))?;
        debug_assert!(end >= range.start(), "End of range cannot less than start");

        let mut key_buf = BytesMut::with_capacity(1 + 8 + 4 + 8);
        key_buf.put_u8(RANGE_PREFIX);
        key_buf.put_i64(stream_id);
        key_buf.put_i32(range.id());
        key_buf.put_u64(range.start());

        let mut value_buf = BytesMut::with_capacity(1 + 8);
        value_buf.put_u8(1);
        value_buf.put_u64(end);

        if let Some(cf) = self.db.cf_handle(METADATA_COLUMN_FAMILY) {
            self.db
                .put_cf_opt(cf, &key_buf[..], &value_buf[..], &self.write_opts)
                .map_err(|e| StoreError::RocksDB(e.into_string()))
        } else {
            Err(StoreError::RocksDB(format!(
                "No column family: {}",
                METADATA_COLUMN_FAMILY
            )))
        }
    }

    fn add(&self, stream_id: i64, range: &StreamRange) -> Result<(), StoreError> {
        let mut key_buf = BytesMut::with_capacity(1 + 8 + 4 + 8);
        key_buf.put_u8(RANGE_PREFIX);
        key_buf.put_i64(stream_id);
        key_buf.put_i32(range.id());
        key_buf.put_u64(range.start());

        let mut value_buf = BytesMut::with_capacity(1 + 8);
        if let Some(end) = range.end() {
            value_buf.put_u8(1);
            value_buf.put_u64(end);
        } else {
            value_buf.put_u8(0);
        }

        if let Some(cf) = self.db.cf_handle(METADATA_COLUMN_FAMILY) {
            self.db
                .put_cf_opt(cf, &key_buf[..], &value_buf[..], &self.write_opts)
                .map_err(|e| StoreError::RocksDB(e.into_string()))
        } else {
            Err(StoreError::RocksDB(format!(
                "No column family: {}",
                METADATA_COLUMN_FAMILY
            )))
        }
    }
}

#[cfg(test)]
mod tests {
    use std::{
        error::Error,
<<<<<<< HEAD
        rc::Rc,
=======
>>>>>>> e7487ce9
        sync::{
            atomic::{AtomicU64, Ordering},
            Arc,
        },
    };

    use bytes::Buf;

    use crate::index::{record_handle::RecordHandle, MinOffset};

    struct SampleMinOffset {
        min: AtomicU64,
    }

    impl SampleMinOffset {
        fn set_min(&self, offset: u64) {
            self.min.store(offset, Ordering::Relaxed);
        }
    }

    impl MinOffset for SampleMinOffset {
        fn min_offset(&self) -> u64 {
            self.min.load(Ordering::Relaxed)
        }
    }

    fn new_indexer() -> Result<super::Indexer, Box<dyn Error>> {
        let log = test_util::terminal_logger();
        let path = test_util::create_random_path()?;
        let _guard = test_util::DirectoryRemovalGuard::new(log.clone(), path.as_path());
        let path_str = path.as_os_str().to_str().unwrap();
        let min_offset = Arc::new(SampleMinOffset {
            min: AtomicU64::new(0),
        });
        let indexer = super::Indexer::new(log, path_str, min_offset as Arc<dyn MinOffset>)?;
        Ok(indexer)
    }

    #[test]
    fn test_wal_checkpoint() -> Result<(), Box<dyn Error>> {
        let mut indexer = new_indexer()?;
        assert_eq!(0, indexer.get_wal_checkpoint()?);
        let wal_offset = 100;
        indexer.advance_wal_checkpoint(wal_offset)?;
        assert_eq!(wal_offset, indexer.get_wal_checkpoint()?);
        Ok(())
    }

    #[test]
    fn test_retrieve_max_key() -> Result<(), Box<dyn Error>> {
        // Case one: have a left key
        let indexer = new_indexer()?;
        let start_offset = 10;
        let stream_id = 1;

        let ptr = RecordHandle {
            wal_offset: 1024,
            len: 128,
            hash: 10,
        };
        indexer.index(stream_id, start_offset, &ptr)?;
        indexer.index(stream_id, start_offset + 1, &ptr)?;

        // Case one: have a max key
        let mut max_key = indexer.retrieve_max_key(stream_id).unwrap().unwrap();
        assert_eq!(stream_id, max_key.get_i64());
        assert_eq!(start_offset + 1, max_key.get_u64());

        //Case two: no max key
        let max_key = indexer.retrieve_max_key(stream_id + 1).unwrap();
        assert!(max_key.is_none());

        Ok(())
    }

    #[test]
    fn test_retrieve_left_key() -> Result<(), Box<dyn Error>> {
        // Case one: have a left key
        let indexer = new_indexer()?;
        let left_offset = 10;
        let stream_id = 1;

        let ptr = RecordHandle {
            wal_offset: 1024,
            len: 128,
            hash: 10,
        };
        indexer.index(stream_id, left_offset, &ptr)?;
        indexer.index(stream_id, left_offset + 2, &ptr)?;
        indexer.index(stream_id, left_offset + 4, &ptr)?;

        let mut left_key = indexer
            .retrieve_left_key(stream_id, left_offset + 1)
            .unwrap()
            .unwrap();
        assert_eq!(stream_id, left_key.get_i64());
        assert_eq!(left_offset, left_key.get_u64());

        // Case two: the specific key is equal to the left key
        let mut left_key = indexer
            .retrieve_left_key(stream_id, left_offset + 2)
            .unwrap()
            .unwrap();

        assert_eq!(stream_id, left_key.get_i64());
        assert_eq!(left_offset + 2, left_key.get_u64());

        // Case three: no left key
        let left_key = indexer
            .retrieve_left_key(stream_id, left_offset - 1)
            .unwrap();
        assert_eq!(None, left_key);

        // Case four: the smallest key
        let mut left_key = indexer
            .retrieve_left_key(stream_id, left_offset)
            .unwrap()
            .unwrap();

        assert_eq!(stream_id, left_key.get_i64());
        assert_eq!(left_offset, left_key.get_u64());

        // Case five: the biggest key
        let mut left_key = indexer
            .retrieve_left_key(stream_id, left_offset + 4)
            .unwrap()
            .unwrap();

        assert_eq!(stream_id, left_key.get_i64());
        assert_eq!(left_offset + 4, left_key.get_u64());

        // Case six: the biggest key + 1

        let left_key = indexer
            .retrieve_left_key(stream_id, left_offset + 5)
            .unwrap();
        assert_eq!(None, left_key);

        Ok(())
    }

    #[test]
    fn test_index_scan_from_left_key() -> Result<(), Box<dyn Error>> {
        let indexer = new_indexer()?;
        const CNT: u64 = 1024;
        (1..CNT)
            .into_iter()
            .map(|n| {
                let ptr = RecordHandle {
                    wal_offset: n * 128,
                    len: 128,
                    hash: 10,
                };
                indexer.index(0, n * 10, &ptr)
            })
            .flatten()
            .count();

        // The record handle physical offset is 128, 256, 384, ...
        // While the logical offset is 10, 20, 30, ..., which means each record batch contains 10 records.

        // Case one: scan from a exist key
        let handles = indexer.scan_record_handles_left_shift(0, 10, 2)?;
        assert_eq!(true, handles.is_some());
        let handles = handles.unwrap();
        assert_eq!(2, handles.len());

        handles.into_iter().enumerate().for_each(|(i, handle)| {
            assert_eq!(((i + 1) * 128) as u64, handle.wal_offset);
            assert_eq!(128, handle.len);
            assert_eq!(10, handle.hash);
        });

        // Case two: scan from a left key
        let handles = indexer.scan_record_handles_left_shift(0, 12, 2)?;
        assert_eq!(true, handles.is_some());
        let handles = handles.unwrap();
        assert_eq!(2, handles.len());

        handles.into_iter().enumerate().for_each(|(i, handle)| {
            assert_eq!(((i + 1) * 128) as u64, handle.wal_offset);
            assert_eq!(128, handle.len);
            assert_eq!(10, handle.hash);
        });

        // Case three: scan from a key smaller than the smallest key
        let handles = indexer.scan_record_handles_left_shift(0, 1, 2)?;
        assert_eq!(true, handles.is_some());
        let handles = handles.unwrap();
        assert_eq!(2, handles.len());

        handles.into_iter().enumerate().for_each(|(i, handle)| {
            assert_eq!(((i + 1) * 128) as u64, handle.wal_offset);
            assert_eq!(128, handle.len);
            assert_eq!(10, handle.hash);
        });

        // Case four: scan from a key bigger than the biggest key

        let handles = indexer.scan_record_handles_left_shift(0, CNT * 11, 2)?;
        assert_eq!(true, handles.is_none());

        Ok(())
    }

    #[test]
    fn test_index_scan() -> Result<(), Box<dyn Error>> {
        let indexer = new_indexer()?;
        const CNT: u64 = 1024;
        (0..CNT)
            .into_iter()
            .map(|n| {
                let ptr = RecordHandle {
                    wal_offset: n,
                    len: 128,
                    hash: 10,
                };
                indexer.index(0, n, &ptr)
            })
            .flatten()
            .count();

        let handles = indexer.scan_record_handles(0, 0, 10)?;
        assert_eq!(true, handles.is_some());
        let handles = handles.unwrap();
        assert_eq!(10, handles.len());
        handles.into_iter().enumerate().for_each(|(i, handle)| {
            assert_eq!(i as u64, handle.wal_offset);
            assert_eq!(128, handle.len);
            assert_eq!(10, handle.hash);
        });

        Ok(())
    }

    #[test]
    fn test_compaction() -> Result<(), Box<dyn Error>> {
        let log = test_util::terminal_logger();
        let path = test_util::create_random_path()?;
        let _guard = test_util::DirectoryRemovalGuard::new(log.clone(), path.as_path());
        let path_str = path.as_os_str().to_str().unwrap();
        let min_offset = Arc::new(SampleMinOffset {
            min: AtomicU64::new(0),
        });
        let indexer =
            super::Indexer::new(log, path_str, Arc::clone(&min_offset) as Arc<dyn MinOffset>)?;

        const CNT: u64 = 1024;
        (0..CNT)
            .into_iter()
            .map(|n| {
                let ptr = RecordHandle {
                    wal_offset: n,
                    len: 128,
                    hash: 10,
                };
                indexer.index(0, n, &ptr)
            })
            .flatten()
            .count();

        indexer.flush()?;
        indexer.compact();

        let handles = indexer.scan_record_handles(0, 0, 10)?.unwrap();
        assert_eq!(0, handles[0].wal_offset);
        min_offset.set_min(10);

        indexer.compact();
        let handles = indexer.scan_record_handles(0, 0, 10)?.unwrap();
        Ok(())
    }
}<|MERGE_RESOLUTION|>--- conflicted
+++ resolved
@@ -528,10 +528,6 @@
 mod tests {
     use std::{
         error::Error,
-<<<<<<< HEAD
-        rc::Rc,
-=======
->>>>>>> e7487ce9
         sync::{
             atomic::{AtomicU64, Ordering},
             Arc,
